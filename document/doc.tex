--- conflicted
+++ resolved
@@ -214,13 +214,8 @@
 
 Arguably the most important advantage of Bayesian data analysis is
 that it is possible to \emph{marginalize} over nuisance parameters. A
-<<<<<<< HEAD
 \emph{nuisance} parameter is one that is required in order to model the
 process that generates the data, but is otherwise of little interest.
-=======
-nuisance parameter is a component of the generative model that is of little
-physical interest whose value must be known in order to produce data.
->>>>>>> ef895e02
 Marginalization is the process of integrating over all possible values of
 a parameter and hence propagating the effects of uncertainty about
 its value to the final result.  Often we wish to marginalize over all
@@ -313,15 +308,8 @@
 Instead, the interested reader is directed to a classic reference like
 \citet{MacKay:2003} and we will summarize some key concepts below.
 
-<<<<<<< HEAD
-The general goal of MCMC algorithms is to draw samples
-$\{ \model_i \}$
-%, $i=1, \ldots, M$
-from
-=======
 The general goal of MCMC algorithms is to draw $M$ samples
 $\{ \model_i \}$ from
->>>>>>> ef895e02
 the posterior probability density
 \begin{equation}
     \pr{\model, \nuisance | \data} = \frac{1}{Z}\,\pr{\model, \nuisance}
@@ -341,16 +329,6 @@
 Once the samples
 produced by MCMC are available, the marginalized constraints on $\model$
 can be approximated by
-<<<<<<< HEAD
-\begin{equation}
-    \pr{\model | \data} = \int \pr{\model | \data, \nuisance} \,
-        \pr{\nuisance} \, \dd  \nuisance
-    \,\approx\, \frac{1}{T}\sum_{i=1}^T \pr{\model | \data, \nuisance_i}
-        \, \pr{\nuisance_i} \quad,
-\end{equation}
-(HOGG: this is hideous and wrong. What would be clearer?)
-=======
->>>>>>> ef895e02
 the histogram of the samples projected into the parameter subspace spanned
 by $\model$. In particular, this implies that the
 expectation value of a function of the model parameters $f(\model)$ is
@@ -428,11 +406,7 @@
 clarity of notation, we summarize the algorithm here and refer the interested
 reader to the original paper for more details. This method involves
 simultaneously evolving an ensemble of $K$ \emph{walkers}
-<<<<<<< HEAD
 $\ensemble = \{ \vector{X_k} \}$ where the proposal
-=======
-$\ensemble = \{ \vector{X_j} \}$ where the proposal
->>>>>>> ef895e02
 distribution for one walker $k$ is based on the current positions of the
 $K-1$ walkers in the \emph{complementary ensemble}
 $\ensemble_{[k]} = \{ \vector{X_j}, \forall j \ne k \}$.
@@ -588,22 +562,11 @@
 
 \paragraph{Autocorrelation time}
 
-<<<<<<< HEAD
-A standard method of quantifying the performance of an MCMC sampler is to
-estimate the autocorrelation time of the sampler on several densities.
-
-The main goal of running a Markov chain is to measure the expectation value
-(and variance) of a function $f$ integrated over the sample space:
-\begin{equation}
-  \expect{f(\mathbf{x}} = \int f(\mathbf{x}) \, p (\mathbf{x}) \,
-            \dd \mathbf{x}
-=======
 The autocovariance function of a time series $\vector{X} (t)$ is
 \begin{equation}
     C_f (T) = \lim_{t \to \infty} \mathrm{cov}
         \left [ f\left (\vector{X}(t+T) \right ),
             f\left (\vector{X}(t) \right ) \right ].
->>>>>>> ef895e02
 \end{equation}
 This measures the covariances between samples at a time lag $T$. The
 value of $T$ where $C_f(T) \to 0$ measures the number of samples that
@@ -611,39 +574,14 @@
 relevant measure of sampler efficiency is the integrated autocorrelation
 time
 \begin{equation}
-<<<<<<< HEAD
-    \eqlabel{schainestim}
-    \expect{ f(\mathbf{x}) } \approx \frac{1}{T} \sum_{t=1}^{T}
-            f(\mathbf{X}(t))
-=======
     \tau_f = \sum_{T=-\infty} ^{\infty} \frac{C_f(T)}{C_f(0)}
         = 1+2\sum_{T=1} ^{\infty} \frac{C_f(T)}{C_f(0)}.
->>>>>>> ef895e02
 \end{equation}
 In practice, one can estimate $C_f (T)$ for a Markov chain of $M$ samples as
 \begin{equation}
-<<<<<<< HEAD
-    \eqlabel{echainestim}
-    \expect{ f(\mathbf{x}) } \approx \frac{1}{T} \sum_{t=1}^{T}
-    \left [ \frac{1}{K} \sum_{k = 1}^{K} f(\mathbf{X}_k(t)) \right ]
-\end{equation}
-where $K$ is the number of walkers.
-
-The autocorrelation function of the chain
-is
-\begin{equation}
-    C (t) = \frac{1}{K^2} \lim_{t^\prime \to \infty} \mathrm{cov}
-            \left [ \sum_{k = 1}^{K} f(\mathbf{X}_k (t+t^\prime)),
-            \sum_{k = 1}^{K} f(\mathbf{X}_k (t^\prime)) \right ]
-\end{equation}
-and the integrated autocorrelation time is given by
-\begin{equation}
-    \tau = \sum_{t= -\infty} ^{\infty} \frac{C(t)}{C(0)} \quad.
-=======
     C_f (T) \approx \frac{1}{M-T} \sum_{m=1}^{M-T}
         \left [ f(X(T+m)) - E[f] \right ] \,
         \left [ f(X(m)) - E[f] \right ].
->>>>>>> ef895e02
 \end{equation}
 
 We advocate for the autocorrelation time as a measure of sampler
@@ -745,13 +683,8 @@
 the ESJD is a simple expectation value it can be more robustly
 evaluated on short chains.
 
-<<<<<<< HEAD
-With \this\  you want (in general) to \emph{run with
-  large numbers of walkers}, like hundreds.  In principle, there is no
-=======
-With this ensemble sampler you usually want to \emph{run with large
-  numbers of walkers}, like hundreds.  In principle, there is no
->>>>>>> ef895e02
+With \this\  you want (in general) to \emph{run with a
+  large number of walkers}, like hundreds.  In principle, there is no
 reason not to go large when it comes to walker number, until you hit
 performance issues.  Although each step takes twice as much compute
 time if you double the number of walkers, it also returns to you twice
